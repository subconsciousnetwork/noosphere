[workspace]
members = [
  "rust/noosphere",
  "rust/noosphere-cli",
  "rust/noosphere-collections",
  "rust/noosphere-common",
  "rust/noosphere-core",
  "rust/noosphere-gateway",
  "rust/noosphere-into",
  "rust/noosphere-ipfs",
  "rust/noosphere-ns",
  "rust/noosphere-storage",
]

# See: https://github.com/rust-lang/rust/issues/90148#issuecomment-949194352
resolver = "2"

[workspace.dependencies]
anyhow = { version = "1" }
async-recursion = { version = "1" }
async-stream = { version = "0.3" }
axum = { version = "^0.6.18" }
bytes = { version = "^1" }
cid = { version = "0.10" }
deterministic-bloom = { version = "0.1.0" }
directories = { version = "5" }
fastcdc = { version = "3.1" }
futures = { version = "0.3" }
futures-util = { version = "0.3" }
gloo-net = { version = "0.4" }
gloo-timers = { version = "0.3", features = ["futures"] }
ignore = { version = "0.4.20" }
instant = { version = "0.1", features = ["wasm-bindgen"] }
iroh-car = { version = "^0.3.0" }
js-sys = { version = "^0.3" }
libipld = { version = "0.16" }
libipld-core = { version = "0.16" }
libipld-cbor = { version = "0.16" }
libipld-json = { version = "0.16" }
multihash = { version = "0.18" }
pathdiff = { version = "0.2.1" }
rand = { version = "0.8" }
<<<<<<< HEAD
reqwest = { version = "0.11.22", default-features = false, features = ["json", "rustls-tls", "stream"] }
sentry-tracing = { version = "0.31.5" }
=======
reqwest = { version = "0.11", default-features = false, features = ["json", "rustls-tls", "stream"] }
sentry-tracing = { version = "0.31.7" }
>>>>>>> d5734e0f
serde = { version = "^1" }
serde_json = { version = "^1" }
serde_urlencoded = { version = "~0.7" }
serde-wasm-bindgen = { version = "0.4" }
strum = { version = "0.25" }
strum_macros = { version = "0.25" }
subtext = { version = "0.3.4" }
symlink = { version = "0.1" }
tempfile = { version = "^3" }
thiserror = { version = "1" }
tokio = { version = "^1" }
tokio-stream = { version = "~0.1" }
tokio-util = { version = "0.7" }
tower = { version = "^0.4.13" }
tower-http = { version = "^0.4.3" }
tracing = { version = "0.1" }
tracing-subscriber = { version = "~0.3.16", features = ["env-filter", "tracing-log", "json"] }
ucan = { version = "0.4.0" }
ucan-key-support = { version = "0.1.7" }
url = { version = "^2" }
void = { version = "1" }
wasm-bindgen = { version = "^0.2" }
wasm-bindgen-test = { version = "^0.3" }
wasm-bindgen-futures = { version = "^0.4" }
wasm-streams = { version = "0.3.0" }
web-sys = { version = "0.3" }

[profile.release]
opt-level = 'z'
lto = true
<|MERGE_RESOLUTION|>--- conflicted
+++ resolved
@@ -40,13 +40,8 @@
 multihash = { version = "0.18" }
 pathdiff = { version = "0.2.1" }
 rand = { version = "0.8" }
-<<<<<<< HEAD
 reqwest = { version = "0.11.22", default-features = false, features = ["json", "rustls-tls", "stream"] }
-sentry-tracing = { version = "0.31.5" }
-=======
-reqwest = { version = "0.11", default-features = false, features = ["json", "rustls-tls", "stream"] }
 sentry-tracing = { version = "0.31.7" }
->>>>>>> d5734e0f
 serde = { version = "^1" }
 serde_json = { version = "^1" }
 serde_urlencoded = { version = "~0.7" }
