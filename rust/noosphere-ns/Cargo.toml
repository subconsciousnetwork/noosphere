[package]
name = "noosphere-ns"
version = "0.9.3"
edition = "2021"
description = "A P2P name system for Noosphere"
keywords = [
  "name-system",
  "noosphere",
  "p2p",
  "dht",
  "distributed",
]
categories = [
  "network-programming",
  "asynchronous",
]
rust-version = "1.60.0"
license = "MIT OR Apache-2.0"
documentation = "https://docs.rs/noosphere-ns"
repository = "https://github.com/subconsciousnetwork/noosphere"
homepage = "https://github.com/subconsciousnetwork/noosphere"
readme = "README.md"

[dependencies]

[target.'cfg(not(target_arch = "wasm32"))'.dependencies]
anyhow = "^1"
tracing = { workspace = true }
thiserror = { workspace = true }
lazy_static = "^1"
cid = { workspace = true }
serde = { workspace = true }
serde_json = { workspace = true }
futures = "^0.3.26"
async-trait = "~0.1"
ucan = { workspace = true }
ucan-key-support = { workspace = true }
tokio = { version = "1.29", features = ["io-util", "io-std", "sync", "macros", "rt", "rt-multi-thread"] }
noosphere-storage = { version = "0.7.1", path = "../noosphere-storage" }
noosphere-core = { version = "0.14.0", path = "../noosphere-core" }
libp2p = { version = "0.51.3", default-features = false, features = [ "ed25519", "identify", "dns", "kad", "macros", "noise", "serde", "tcp", "tokio", "yamux" ] }
void = { workspace = true }

# noosphere_ns::bin
<<<<<<< HEAD
noosphere = { version = "0.13.0", path = "../noosphere", optional = true }
noosphere-ipfs = { version = "0.7.1", path = "../noosphere-ipfs", optional = true }
clap = { version = "^4.1", features = ["derive"], optional = true }
=======
noosphere = { version = "0.12.2", path = "../noosphere", optional = true }
noosphere-ipfs = { version = "0.7.0", path = "../noosphere-ipfs", optional = true }
clap = { version = "^4.3", features = ["derive"], optional = true }
>>>>>>> 1a771afc
home = { version = "~0.5", optional = true }
toml = { version = "~0.5", optional = true }

# noosphere_ns::server
axum = { version = "~0.5", features = ["json", "headers", "macros"], optional = true }
reqwest = { version = "~0.11", default-features = false, features = ["json", "rustls-tls"], optional = true }
tower-http = { version = "~0.3", features = ["trace"], optional = true }
url = { version = "^2", features = [ "serde" ], optional = true }

[dev-dependencies]

[target.'cfg(not(target_arch = "wasm32"))'.dev-dependencies]
rand = { version = "0.8.5" }
libipld-cbor = { workspace = true }
tempfile = { workspace = true }

[features]
default = ["orb-ns", "api-server"]
api-server = ["axum", "reqwest", "url", "tower-http"]
orb-ns = ["clap", "noosphere", "home", "toml", "noosphere-ipfs"]

[[bin]]
name = "orb-ns"
required-features = ["orb-ns"]<|MERGE_RESOLUTION|>--- conflicted
+++ resolved
@@ -42,15 +42,9 @@
 void = { workspace = true }
 
 # noosphere_ns::bin
-<<<<<<< HEAD
 noosphere = { version = "0.13.0", path = "../noosphere", optional = true }
 noosphere-ipfs = { version = "0.7.1", path = "../noosphere-ipfs", optional = true }
-clap = { version = "^4.1", features = ["derive"], optional = true }
-=======
-noosphere = { version = "0.12.2", path = "../noosphere", optional = true }
-noosphere-ipfs = { version = "0.7.0", path = "../noosphere-ipfs", optional = true }
 clap = { version = "^4.3", features = ["derive"], optional = true }
->>>>>>> 1a771afc
 home = { version = "~0.5", optional = true }
 toml = { version = "~0.5", optional = true }
 
