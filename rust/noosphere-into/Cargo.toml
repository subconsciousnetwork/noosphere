--- conflicted
+++ resolved
@@ -48,13 +48,9 @@
 
 [target.'cfg(not(target_arch = "wasm32"))'.dev-dependencies]
 # Mostly these dependencies are used in the examples
-<<<<<<< HEAD
 tokio = { workspace = true, features = ["full"] }
 temp-dir = "~0.1"
-=======
-tokio = { version = "^1", features = ["full"] }
 tempfile = "^3"
->>>>>>> fad2aa2c
 axum = "~0.5"
 axum-extra = { version = "~0.3", features = ["spa"] }
 tower-http = { version = "~0.3", features = ["fs", "trace"] }
