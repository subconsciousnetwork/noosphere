[package]
name = "noosphere-into"
version = "0.11.5"
edition = "2021"
description = "Transformations of Noosphere content into various target formats"
keywords = ["html", "ipld", "noosphere", "subtext", "transcode"]
categories = [
  "asynchronous",
  "web-programming",
  "file-system"
]
rust-version = "1.60.0"
license = "MIT OR Apache-2.0"
documentation = "https://docs.rs/noosphere-into"
repository = "https://github.com/subconsciousnetwork/noosphere"
homepage = "https://github.com/subconsciousnetwork/noosphere"
readme = "README.md"

[dependencies]
<<<<<<< HEAD
noosphere-core = { version = "0.17.3", path = "../noosphere-core" }
noosphere-storage = { version = "0.9.3", path = "../noosphere-storage" }
subtext = { workspace = true, features = ["stream"] }
=======
noosphere-core = { version = "0.18.0", path = "../noosphere-core" }
noosphere-storage = { version = "0.10.0", path = "../noosphere-storage" }
subtext = { version = "0.3.2", features = ["stream"] }
>>>>>>> f8dd7523
async-trait = "~0.1"
url = { workspace = true }
tracing = { workspace = true }
anyhow = { workspace = true }

horrorshow = "~0.8"
cid = { workspace = true }
libipld-cbor = { workspace = true }

bytes = "^1"
tokio-util = "~0.7"
tokio-stream = { workspace = true }
tokio = { workspace = true, features = ["io-util", "macros", "test-util"] }

async-stream = { workspace = true }
futures = { workspace = true }
async-utf8-decoder = { version = "~0.3" }

ucan = { workspace = true }
ucan-key-support = { workspace = true }

[dev-dependencies]
noosphere-core = { version = "0.18.0", path = "../noosphere-core", features = ["helpers"] }
wasm-bindgen-test = { workspace = true }

[target.'cfg(not(target_arch = "wasm32"))'.dev-dependencies]
# Mostly these dependencies are used in the examples
axum = { workspace = true }
tempfile = { workspace = true }
tokio = { workspace = true, features = ["full"] }
tower-http = { workspace = true, features = ["fs", "trace"] }<|MERGE_RESOLUTION|>--- conflicted
+++ resolved
@@ -17,15 +17,9 @@
 readme = "README.md"
 
 [dependencies]
-<<<<<<< HEAD
-noosphere-core = { version = "0.17.3", path = "../noosphere-core" }
-noosphere-storage = { version = "0.9.3", path = "../noosphere-storage" }
-subtext = { workspace = true, features = ["stream"] }
-=======
 noosphere-core = { version = "0.18.0", path = "../noosphere-core" }
 noosphere-storage = { version = "0.10.0", path = "../noosphere-storage" }
-subtext = { version = "0.3.2", features = ["stream"] }
->>>>>>> f8dd7523
+subtext = { workspace = true, features = ["stream"] }
 async-trait = "~0.1"
 url = { workspace = true }
 tracing = { workspace = true }
